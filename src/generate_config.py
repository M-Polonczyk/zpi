--- conflicted
+++ resolved
@@ -43,11 +43,7 @@
                 "stream": False,
                 "format": PfSense.model_json_schema(),
             },
-<<<<<<< HEAD
-            timeout=360
-=======
             timeout=420
->>>>>>> d8c80434
         )
     except requests.exceptions.RequestException as e:
         print("❌ Błąd połączenia z Ollama:", e)
